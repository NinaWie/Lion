--- conflicted
+++ resolved
@@ -12,11 +12,7 @@
 
 setup(
     name='lion',
-<<<<<<< HEAD
-    version='1.2.1',
-=======
     version='1.3.0',
->>>>>>> 1f92fdd2
     description='Linear infrastructure optimization networks',
     long_description=LONG_DESCRIPTION,
     long_description_content_type="text/markdown",
