--- conflicted
+++ resolved
@@ -2,12 +2,7 @@
 from numba import jit
 import logging
 import lion.utils.ksp as ut_ksp
-<<<<<<< HEAD
-from scipy.ndimage.morphology import binary_dilation
-from scipy.spatial.distance import cdist
 from scipy.ndimage.morphology import distance_transform_edt
-=======
->>>>>>> f3549fb8
 
 logger = logging.getLogger(__name__)
 
@@ -302,14 +297,10 @@
     estimated_edges_10 = (np.sum(corridor) * n_shifts) / (next_factor**4)
     # take 20 times the factor dilations (but set to at least 10)
     now_dist = max([(20 * mem_limit) / estimated_edges_10, 10])
-<<<<<<< HEAD
     # set to at least 10 but at most a fifth of the instance size
     # now_dist = min([max([out_shape[0], out_shape[1]]) / 5, now_dist])
     corridor = (distance_transform < now_dist).astype(int)
-=======
     logger.info(f"Next corridor around path was set to width {now_dist}")
-    corridor = ut_ksp.fast_dilation(path_line, out_shape, iters=int(now_dist))
->>>>>>> f3549fb8
     return corridor
 
 
