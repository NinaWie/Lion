--- conflicted
+++ resolved
@@ -250,61 +250,7 @@
 
 
 @jit(nopython=True)
-<<<<<<< HEAD
-def sp_bf(
-    n_iters, stack, shifts, angles_all, dists, preds, instance, edge_cost
-):
-    """
-    Angle-weighted Bellman Ford algorithm for a general graph (not DAG)
-    - stack does not need to be sorted
-    Implemented with numba for performance - O(lm) where l is the
-    maximum length of the shortest path
-
-    Arguments:
-        n_iters: Int - At most the number of vertices in the graph, if known
-            then the maximum length of the shortest path
-        stack: List of tuples - order in which to consider the vertices
-            Note: For this algorithm it does not matter, because done for
-            a sufficient number of iterations
-        shifts: np array of size (x,2) --> indicating the neighborhood for each
-            vertex
-        angles_all: np array, angle cost for each shift (precomputed)
-        dists: np array of size m --> indicates distance of each edge from the
-            source vertex
-        preds: np array of size m --> indicates predecessor for each edge
-        instance: 2D array, for each vertex the cost
-        edge_cost: np array of size m --> edge cost for each edge
-    """
-    for _ in range(n_iters):
-        for i in range(len(stack)):
-            v_x = stack[i][0]
-            v_y = stack[i][1]
-            for s in range(len(shifts)):
-                neigh_x = v_x + shifts[s][0]
-                neigh_y = v_y + shifts[s][1]
-                if (
-                    0 <= neigh_x < dists.shape[1]
-                    and 0 <= neigh_y < dists.shape[2]
-                    and instance[neigh_x, neigh_y] < np.inf
-                ):
-                    # add up pylon cost + angle cost + edge cost
-                    cost_per_angle = dists[:, v_x, v_y] + angles_all[
-                        s] + instance[neigh_x, neigh_y] + edge_cost[s, neigh_x,
-                                                                    neigh_y]
-                    # update distances and predecessors if better
-                    if np.min(cost_per_angle) < dists[s, neigh_x, neigh_y]:
-                        dists[s, neigh_x, neigh_y] = np.min(cost_per_angle)
-                        preds[s, neigh_x, neigh_y] = np.argmin(cost_per_angle)
-    return dists, preds
-
-
-@jit(nopython=True)
 def update_linear(angles_all, dists):
-=======
-def efficient_update_sp(
-    stack, pos2node, shifts, angles_all, dists, preds, edge_cost
-):
->>>>>>> 56893640
     """
     Efficient update mechanism for LINEAR angle cost functions, i.e. the angle
     cost increases linearly with the angle
