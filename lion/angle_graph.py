import lion.utils.general as ut
import lion.utils.costs as ut_cost
import lion.utils.ksp as ut_ksp

from lion.fast_shortest_path import (
    sp_dag, sp_dag_reversed, topological_sort_jit, edge_costs,
    efficient_update_sp
)
import logging
import numpy as np
import time
import pickle
from numba.typed import List


class AngleGraph():

    def __init__(
        self,
        instance,
        instance_corr,
        edge_instance=None,
        directed=True,
<<<<<<< HEAD
        n_iters=50
    ):
        self.logger = logging.getLogger(__name__)

        self.cost_instance = instance
        self.hard_constraints = instance_corr
=======
        verbose=1
    ):
        # initialiye edge instance
        self.instance = instance.copy()
        assert np.all(
            self.instance < np.inf
        ), "No infs allowed in instance input to AngleGraph"
        # construct instance with infs where hard constraints are:
        self.instance[np.where(instance_corr == 0)] = np.inf

>>>>>>> 56893640
        if edge_instance is None:
            self.edge_inst = instance
        else:
            self.edge_inst = edge_instance
        self.x_len, self.y_len = instance_corr.shape
        self.time_logs = {}
        self.directed = directed

    def set_shift(
        self,
        start,
        dest,
        pylon_dist_min=3,
        pylon_dist_max=5,
        max_angle=np.pi / 2,
        **kwargs
    ):
        """
        Initialize shift variable by getting the donut values

        Arguments:
            start, dest: list containing X and Y coordinate of source / dest
            pylon_dist_min, pylon_dist_max: min and max distance of pylons
            max_angle: Maximum angle of edges to vec
        """
        self.start_inds = np.asarray(start)
        self.dest_inds = np.asarray(dest)
        vec = self.dest_inds - self.start_inds
        shifts = ut.get_half_donut(
            pylon_dist_min, pylon_dist_max, vec, angle_max=max_angle
        )
        shift_angles = [ut.angle_360(s, vec) for s in shifts]
        # sort the shifts
        self.shifts = np.asarray(shifts)[np.argsort(shift_angles)]
        self.shift_tuples = self.shifts

        # determine whether the graph is directed acyclic
        self.is_dag = max_angle <= np.pi / 2

        # construct bresenham lines
        shift_lines = List()
        for shift in self.shifts:
            line = ut.bresenham_line(0, 0, shift[0], shift[1])
            shift_lines.append(np.array(line))
        self.shift_lines = shift_lines

        # construct shift values for diagonals
        self.shift_costs = np.array([np.linalg.norm(s) for s in self.shifts])

    def add_nodes(self):
        """
        Initialize distances and predecessors, sort vertices topologically
        """
        tic = time.time()
        # SORT --> Make stack
        visit_points = (self.instance < np.inf).astype(int)
        initial_pos2node = np.zeros(visit_points.shape) - 1
        # run topologial sort --> fill pos2node
        initial_pos2node, _ = topological_sort_jit(
            self.dest_inds[0], self.dest_inds[1],
            np.asarray(self.shifts) * (-1), visit_points, initial_pos2node, 0
        )
        # build stack from pos2node (sort it)
        self.stack_array = np.dstack(
            np.unravel_index(
                np.argsort(initial_pos2node.ravel()), visit_points.shape
            )
        )[0]
        start_point = np.where(
            np.all(self.stack_array == self.start_inds, axis=1)
        )[0][0]
        self.stack_array = (self.stack_array[start_point:]).astype(int)
        self.logger.info(
            f"constructed stack in : {round(time.time() - tic, 3)}"
        )
        self.logger.debug(
            f"number of vertices in stack: {len(self.stack_array)}"
        )

        # build pos2node
        self.pos2node = (
            initial_pos2node - start_point +
            len(initial_pos2node[initial_pos2node == -1])
        ).astype(int)
        self.pos2node[self.pos2node < 0] = -1

        # initializes dists and predecessors
        tic = time.time()
        self.dists = np.zeros(
            (len(self.stack_array), len(self.shifts))
        ) + np.inf
        self.dists[0, :] = 0
        self.preds = np.zeros(self.dists.shape) - 1
        self.time_logs["add_nodes"] = round(time.time() - tic, 3)
        self.n_pixels = self.x_len * self.y_len
        self.n_nodes = len(self.stack_array)
        self.n_edges = len(self.shifts) * len(self.dists)
        self.logger.info(f"Graph size (number of edges): {self.n_edges}")

    def set_edge_costs(
        self,
        layer_classes=["resistance"],
        class_weights=[1],
        angle_weight=0,
        max_angle_lg=np.pi,
        angle_cost_function='linear',
        cable_allowed=True,
        **kwargs
    ):
        """
        Define the resistances / costs to represent on graph edges
        (Combines class-wise resistances and angle weights)

        Arguments:
            layer_classes: List of strings, names of cost categories
            class_weights: List of same length as layer_classes, corresponding
                weights (normalized automatically, can be any positive number)
            angle_weight: Importance of angle costs compared to resistances
                (=0 means only resistance is optimized, =1 means only angles
                are minimized, i.e. output will be straightest line possible)
            max_angle_lg: maximum angle between a adjacent edges on the path
            angle_cost_function: Currently implemented "linear" and "discrete"
                        Function defines the cost per angle, implemented in
                        utils/general.py (function compute_angle_cost)
        """
        tic = time.time()
        assert len(layer_classes) == len(
            class_weights
        ), f"classes ({len(layer_classes)}) and\
            weights({len(class_weights)}) must be of same length!"

        assert 0 <= angle_weight <= 1, "angle weight must be between 0 and 1"
        # set classes
        self.cost_classes = ["angle"] + list(layer_classes)
        # set weights and add angle weight
        self.cost_weights = np.array(
            [angle_weight] +
            list(np.asarray(class_weights) * (1 - angle_weight))
        )
        self.cost_weights = self.cost_weights / np.sum(self.cost_weights)
        self.logger.debug(f"weights: {self.cost_weights}")

        # set angle weight and already multiply with angles
        self.angle_weight = self.cost_weights[0]
        # in precomute angles, it is multiplied with angle weights
        self.angle_cost_array = self._precompute_angles(
            max_angle_lg, angle_cost_function
        )

        # If it is not allowed to traverse forbidden areas with a cable,
        # transform edge instance accordingly
        if not cable_allowed:
            self.edge_inst[self.instance == np.inf] = np.inf

        self.time_logs["add_all_edges"] = round(time.time() - tic, 3)

    def _precompute_angles(self, max_angle_lg, angle_cost_function):
        """
        Helper function to precompute the angle costs for all tuples of edges
        Arguments:
            max_angle_lg: maximum feasible angle
            angle_cost_function: funct to compute cost dependent on the angle
                        currently implemented: linear and one discrete option
        """
        self.angle_cost_function = angle_cost_function
        tic = time.time()

        # normalize (otherwise need to normalize in quadratic loop)
        shift_arrs = [np.asarray(s) for s in self.shifts]
        norm_shifts = [s / np.linalg.norm(s) for s in shift_arrs]
        # compute raw angle values
        angles_raw = np.array(
            [
                [ut.angle(s2, s1, normalize=False) for s1 in norm_shifts]
                for s2 in norm_shifts
            ]
        )
        # compute feasible maximum value
        max_angle = np.max(angles_raw[angles_raw <= max_angle_lg])
        self.angle_norm_factor = max_angle

        # compute angle costs (and normalize)
        slen = len(self.shifts)
        angles_all = np.array(
            [
                [
                    ut.compute_angle_cost(
                        angles_raw[i, j],
                        self.angle_norm_factor,
                        mode=self.angle_cost_function
                    ) for i in range(slen)
                ] for j in range(slen)
            ]
        )
        # greater than 1 (normalized) means infeasible angle
        angles_all[angles_all > 1] = np.inf

        self.time_logs["compute_angles"] = round(time.time() - tic, 3)
        # multiply with angle weights, need to prevent that not inf * 0
        angles_all[angles_all < np.inf
                   ] = angles_all[angles_all < np.inf] * self.angle_weight
        return angles_all

    # --------------------------------------------------------------------
    # SHORTEST PATH COMPUTATION

    def add_edges(self, edge_weight=0.2, **kwargs):
        self.edge_weight = edge_weight
        shift_norms = np.array([np.linalg.norm(s) for s in self.shifts])
        if np.any(shift_norms == 1):
            self.logger.warn("raster approach - edge weight set to zero")
            self.edge_weight = 0

        shift_norms = [np.linalg.norm(s) for s in self.shifts]
        tic = time.time()
        # precompute edge costs
        self.edge_cost = np.zeros(self.preds.shape) + np.inf
        self.edge_cost = edge_costs(
            self.stack_array, self.pos2node, np.array(self.shifts),
            self.edge_cost, self.instance, self.edge_inst, self.shift_lines,
            self.shift_costs, self.edge_weight
        )
        self.logger.debug(f"Computed edge costs in {time.time() - tic}")
        tic = time.time()
        # RUN - either directed acyclic or BF algorithm
        if self.is_dag:
            if self.angle_cost_function == "linear" and len(self.shifts) > 100:
                algorithm = efficient_update_sp
            else:
                algorithm = sp_dag
            self.dists, self.preds = algorithm(
                self.stack_array, self.pos2node, np.array(self.shifts),
                self.angle_cost_array, self.dists, self.preds, self.edge_cost
            )
        else:
            raise NotImplementedError(
                "Angle shortest path not implemented for cyclic graph.\
                    Please set max_angle <= np.pi / 2 in config"
            )

        self.time_logs["shortest_path"] = round(time.time() - tic, 3)
        self.logger.debug(f"time single SP: {round(time.time() - tic, 3)}")

    # ----------------------------------------------------------------------
    # SHORTEST PATH TREE

    def get_shortest_path_tree(self, source, target):
        """
        Compute costs from dest to all edges
        """
        tic = time.time()

        # initialize dists array
        self.dists_ba = np.zeros(self.dists.shape) + np.inf
        # this time need to set all incoming edges of dest to zero
        # d0, d1 = self.dest_inds
        # for s, (i, j) in enumerate(self.shifts):
        #     pos_index = self.pos2node[d0 + i, d1 + j]
        #     self.dists_ba[pos_index, s] = 0

        # compute distances: new method because out edges instead of in
        self.dists_ba, self.preds_ba = sp_dag_reversed(
            self.stack_array, self.pos2node,
            np.array(self.shifts) * (-1), self.angle_cost_array, self.dists_ba,
            self.edge_cost
        )
        self.time_logs["shortest_path_tree"] = round(time.time() - tic, 3)
        self.logger.debug(
            f"done shortest_path_tree:{round(time.time() - tic, 3)}"
        )
        # from lion.utils.plotting import angle_graph_display_dists
        # self.angle_graph_display_dists(self.dists_ba)
        # distance in ba: take IN edges to source, by computing in neighbors
        # take their first dim value (out edge to source) + source val
        (s0, s1) = self.start_inds
        neigh_inds = [self.pos2node[s0 + i, s1 + j] for (i, j) in self.shifts]
        start_dests = [
            self.dists_ba[neigh_inds[s], s] if neigh_inds[s] >= 0 else np.inf
            for s, (i, j) in enumerate(self.shifts)
        ]
        d_ba_arg = np.argmin(start_dests)
        d_ba = np.min(start_dests)

        d_ab = np.min(self.dists[self.pos2node[tuple(self.dest_inds)], :])
        assert np.isclose(
            d_ba, d_ab
        ), "start to dest != dest to start " + str(d_ab) + " " + str(d_ba)

        # compute best path
        self.best_path = np.array(
            ut_ksp.get_sp_dest_shift(
                self.dists_ba,
                self.preds_ba,
                self.pos2node,
                self.dest_inds,
                self.start_inds,
                np.array(self.shifts) * (-1),
                d_ba_arg,
                dest_edge=True
            )
        )
        # assert np.all(self.best_path == np.array(self.sp)), "paths differ"

    def _combined_paths(self, start, dest, best_shift, best_edge):
        """
        Compute path through one specific edge (with bi-directed predecessors)

        Arguments:
            start: overall source vertex
            dest: overall target vertex
            best_shift: the neighbor index of the edge
            best_edge: the vertex of the edge
        """
        # compute path from start to middle point - incoming edge
        best_edge = np.array(best_edge)
        path_ac = ut_ksp.get_sp_start_shift(
            self.dists, self.preds, self.pos2node, start, best_edge,
            np.array(self.shifts), best_shift
        )
        # compute path from middle point to dest - outgoing edge
        path_cb = ut_ksp.get_sp_dest_shift(
            self.dists_ba, self.preds_ba, self.pos2node, dest, best_edge,
            np.array(self.shifts) * (-1), best_shift
        )
        # concatenate
        together = np.concatenate(
            (np.flip(np.array(path_ac), axis=0), np.array(path_cb)[1:]),
            axis=0
        )
        return together

    # ---------------------------------------------------------------------
    # Functions to output path (backtrack) and corresponding costs

    def transform_path(self, path):
        raw_resistances = np.array([[self.instance[p[0], p[1]]] for p in path])

        # compute angle costs
        ang_costs = ut_cost.compute_angle_costs(
            path, self.angle_norm_factor, mode=self.angle_cost_function
        )
        # compute the cable costs (bresenham line between pylons)
        edge_costs = np.zeros(len(path))
        if self.edge_weight != 0:
            edge_costs = ut_cost.compute_edge_costs(path, self.edge_inst)

        # compute the geometric path costs
        path_costs = ut_cost.compute_geometric_costs(
            path, self.instance, edge_costs * self.edge_weight
        )
        # combine costs
        cost_sum = np.sum(path_costs) + self.angle_weight * np.sum(ang_costs)
        return np.asarray(path).tolist(), np.array(path_costs), cost_sum

    def get_shortest_path(self, start_inds, dest_inds, ret_only_path=False):
        dest_ind_stack = self.pos2node[tuple(dest_inds)]
        if not np.any(self.dists[dest_ind_stack, :] < np.inf):
            self.logger.warn("WARNING: Empty path!")
            return [], [], 0
        tic = time.time()
        curr_point = dest_inds
        path = [dest_inds]
        # first minimum: angles don't matter, just min of in-edges
        min_shift = np.argmin(self.dists[dest_ind_stack, :])
        # track back until start inds
        while np.any(curr_point - start_inds):
            new_point = curr_point - self.shifts[int(min_shift)]
            # get new shift from argmins
            curr_ind_stack = self.pos2node[tuple(curr_point)]
            min_shift = self.preds[curr_ind_stack, int(min_shift)]
            if min_shift == -1:
                print(path)
                raise RuntimeError("Problem! predecessor -1!")
            path.append(new_point)
            curr_point = new_point

        path = np.flip(np.asarray(path), axis=0)
        if ret_only_path:
            return path
        self.sp = path
        self.time_logs["path"] = round(time.time() - tic, 3)
        return self.transform_path(path)

    # ----------------------------------------------------------------------
    # Other auxiliary functions
    def save_graph(self, out_path):
        with open(out_path + ".dat", "wb") as outfile:
            pickle.dump((self.dists, self.preds), outfile)

    def _helper_list(self):
        tmp_list = List()
        tmp_list_inner = List()
        tmp_list_inner.append(0)
        tmp_list_inner.append(0)
        tmp_list.append(tmp_list_inner)
        return tmp_list

    def add_start_and_dest(self, source, dest):
        # here simply return the indices for start and destination
        return source, dest

    # -----------------------------------------------------------------------
    # INTERFACE

    def _check_start_dest(self, **kwargs):
        # assert that start and dest are provided and in project bounds
        try:
            self.start_inds = kwargs["start_inds"]
            self.dest_inds = kwargs["dest_inds"]
        except KeyError:
            raise RuntimeError(
                "Must specify start_inds and dest_inds in cfg dict!"
            )
        assert len(self.start_inds) == 2, "start inds must be of length 2"
        assert len(self.dest_inds) == 2, "dest inds must be of length 2"
        assert all(
            [
                isinstance(self.start_inds[i], int)
                or float(self.start_inds[i]).is_integer() for i in range(2)
            ]
        ), "start inds must be integer!"
        assert all(
            [
                isinstance(self.dest_inds[i], int)
                or float(self.dest_inds[i]).is_integer() for i in range(2)
            ]
        ), "dest inds must be integer!"
        assert self.instance[tuple(
            self.start_inds
        )] < np.inf, "Problem: Start coordinates are not in project region"
        assert self.instance[tuple(
            self.dest_inds
        )] < np.inf, "Problem: Target coordinates are not in project region"
        self.start_inds = np.asarray(self.start_inds).astype(int)
        self.dest_inds = np.asarray(self.dest_inds).astype(int)

        instance_shape = np.asarray(self.instance.shape)
        assert np.all(np.asarray(self.start_inds) < instance_shape) and np.all(
            np.asarray(self.dest_inds) < instance_shape
        ), "start or dest not in project region!"

    def single_sp(self, **kwargs):
        """
        Function for full processing to yield shortest path
        Necessary parameters:
            start_inds: list of two cell coordinates
            dest_inds: list of two cell coordinates
        Optional parameters:
            pylon_dist_min: min cell distance of neighboring pylons (default 3)
            pylon_dist_max: min cell distance of neighboring pylons (default 5)
            angle_weight: Importance of angle costs compared to resistances
                (=0 means only resistance is optimized, =1 means only angles
                are minimized, i.e. output will be straightest line possible)
            edge_weight: importance of cable costs vs pylon costs (default 0)
            max_angle: maximum deviation in angle from the straight connection
                       from start to end (default: pi/2)
            max_angle_lg: maximum angle at a pylon (default: pi/2)
        """
        # assert that start and dest exist in kwargs and are in project region
        self._check_start_dest(**kwargs)

        # initialize donut ring and edge costs
        self.set_shift(self.start_inds, self.dest_inds, **kwargs)
        self.logger.debug("1) Initialize shifts and instance (corridor)")
        self.set_edge_costs(**kwargs)
        # add vertices
        self.add_nodes()
        self.logger.debug("2) Initialize distances to inf and predecessors")
        # MAIN ALGORITHM
        self.add_edges(**kwargs)
        self.logger.debug("3) Compute source shortest path tree")
        self.logger.debug(
            f"number of vertices: {self.n_nodes} and edges: {self.n_edges}"
        )

        # get actual best path
        path, path_costs, cost_sum = self.get_shortest_path(
            self.start_inds, self.dest_inds
        )
        self.logger.debug(f"4) shortest path with cost: {cost_sum}")
        return path, path_costs, cost_sum

    def sp_trees(self, **kwargs):
        """
        Compute shortest path trees from both directions (Eppstein distances)
        necessary for finding multiple paths
        """
        # Build shortest path tree rooted in source
        path, path_costs, cost_sum = self.single_sp(**kwargs)
        # Build shortest path tree rooted in target
        self.get_shortest_path_tree(self.start_inds, self.dest_inds)
        return path, path_costs, cost_sum<|MERGE_RESOLUTION|>--- conflicted
+++ resolved
@@ -21,16 +21,10 @@
         instance_corr,
         edge_instance=None,
         directed=True,
-<<<<<<< HEAD
-        n_iters=50
+        verbose=1
     ):
         self.logger = logging.getLogger(__name__)
 
-        self.cost_instance = instance
-        self.hard_constraints = instance_corr
-=======
-        verbose=1
-    ):
         # initialiye edge instance
         self.instance = instance.copy()
         assert np.all(
@@ -39,7 +33,6 @@
         # construct instance with infs where hard constraints are:
         self.instance[np.where(instance_corr == 0)] = np.inf
 
->>>>>>> 56893640
         if edge_instance is None:
             self.edge_inst = instance
         else:
