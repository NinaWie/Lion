import lion.utils.general as ut
import lion.utils.costs as ut_cost
import lion.utils.ksp as ut_ksp
from lion.utils.shortest_path import get_update_algorithm
from lion.fast_shortest_path import (
    sp_dag, sp_dag_reversed, topological_sort_jit, edge_costs
)
import logging
import numpy as np
import time
import pickle
from numba.typed import List

logger = logging.getLogger(__name__)


class AngleGraph():

    def __init__(
        self, instance, instance_corr, edge_instance=None, directed=True
    ):

        # initialiye edge instance
        self.instance = instance.copy()
        assert np.all(
            self.instance < np.inf
        ), "No infs allowed in instance input to AngleGraph"
        # construct instance with infs where hard constraints are:
        self.instance[np.where(instance_corr == 0)] = np.inf

        if edge_instance is None:
            self.edge_inst = instance
        else:
            self.edge_inst = edge_instance
        self.x_len, self.y_len = instance_corr.shape
        self.time_logs = {}
        self.directed = directed

    def set_shift(
        self,
        start,
        dest,
        pylon_dist_min=3,
        pylon_dist_max=5,
        max_angle=np.pi / 2,
        **kwargs
    ):
        """
        Initialize shift variable by getting the donut values

        Arguments:
            start, dest: list containing X and Y coordinate of source / dest
            pylon_dist_min, pylon_dist_max: min and max distance of pylons
            max_angle: Maximum angle of edges to vec
        """
        self.start_inds = np.asarray(start)
        self.dest_inds = np.asarray(dest)
        vec = self.dest_inds - self.start_inds
        shifts = ut.get_half_donut(
            pylon_dist_min, pylon_dist_max, vec, angle_max=max_angle
        )
        shift_angles = [ut.angle_360(s, vec) for s in shifts]
        # sort the shifts
        self.shifts = np.asarray(shifts)[np.argsort(shift_angles)]
        self.shift_tuples = self.shifts

        # determine whether the graph is directed acyclic
        self.is_dag = max_angle <= np.pi / 2

        # construct bresenham lines
        shift_lines = List()
        for shift in self.shifts:
            line = ut.bresenham_line(0, 0, shift[0], shift[1])
            shift_lines.append(np.array(line))
        self.shift_lines = shift_lines

        # construct shift values for diagonals
        self.shift_costs = np.array([np.linalg.norm(s) for s in self.shifts])

    def add_nodes(self):
        """
        Initialize distances and predecessors, sort vertices topologically
        """
        tic = time.time()
        # SORT --> Make stack
        visit_points = (self.instance < np.inf).astype(int)
        initial_pos2node = np.zeros(visit_points.shape) - 1
        # run topologial sort --> fill pos2node
        initial_pos2node, _ = topological_sort_jit(
            self.dest_inds[0], self.dest_inds[1],
            np.asarray(self.shifts) * (-1), visit_points, initial_pos2node, 0
        )
        # build stack from pos2node (sort it)
        self.stack_array = np.dstack(
            np.unravel_index(
                np.argsort(initial_pos2node.ravel()), visit_points.shape
            )
        )[0]
        start_point = np.where(
            np.all(self.stack_array == self.start_inds, axis=1)
        )[0][0]
        self.stack_array = (self.stack_array[start_point:]).astype(int)
        logger.info(f"constructed stack in : {round(time.time() - tic, 3)}")
        logger.debug(f"number of vertices in stack: {len(self.stack_array)}")

        # build pos2node
        self.pos2node = (
            initial_pos2node - start_point +
            len(initial_pos2node[initial_pos2node == -1])
        ).astype(int)
        self.pos2node[self.pos2node < 0] = -1

        # initializes dists and predecessors
        tic = time.time()
        self.dists = np.zeros(
            (len(self.stack_array), len(self.shifts))
        ) + np.inf
        self.dists[0, :] = 0
        self.preds = np.zeros(self.dists.shape) - 1
        self.time_logs["add_nodes"] = round(time.time() - tic, 3)
        self.n_pixels = self.x_len * self.y_len
        self.n_nodes = len(self.stack_array)
        self.n_edges = len(self.shifts) * len(self.dists)
        logger.info(f"Graph size (number of edges): {self.n_edges}")

    def set_edge_costs(
        self,
        angle_weight=0,
        max_angle_lg=np.pi,
        angle_cost_function='linear',
        cable_allowed=True,
        **kwargs
    ):
        """
        Define the resistances / costs to represent on graph edges
        (Combines class-wise resistances and angle weights)

        Arguments:
            layer_classes: List of strings, names of cost categories
            class_weights: List of same length as layer_classes, corresponding
                weights (normalized automatically, can be any positive number)
            angle_weight: Importance of angle costs compared to resistances
                (=0 means only resistance is optimized, =1 means only angles
                are minimized, i.e. output will be straightest line possible)
            max_angle_lg: maximum angle between a adjacent edges on the path
            angle_cost_function: Currently implemented "linear" and "discrete"
                        Function defines the cost per angle, implemented in
                        utils/general.py (function compute_angle_cost)
        """
        assert 0 <= angle_weight <= 1, "angle weight must be between 0 and 1"

        # set weights and add angle weight
<<<<<<< HEAD
        self.resistance_weight = (1 - angle_weight)
        # set angle weight
        self.angle_weight = angle_weight
=======
        self.cost_weights = np.array(
            [angle_weight] +
            list(np.asarray(class_weights) * (1 - angle_weight))
        )
        self.cost_weights = self.cost_weights / np.sum(self.cost_weights)
        logger.debug(f"weights: {self.cost_weights}")
>>>>>>> f3549fb8

        # in precomute angles, it is multiplied with angle weights
        self.angle_cost_array = self._precompute_angles(
            max_angle_lg, angle_cost_function
        )
        # multiply with angle weights, need to prevent that not inf * 0
        non_inf = self.angle_cost_array < np.inf
        self.angle_cost_array[
            non_inf] = self.angle_cost_array[non_inf] * self.angle_weight

        # multiply resistances with other corresponding weight
        non_inf = self.instance < np.inf
        self.instance[non_inf
                      ] = self.instance[non_inf] * self.resistance_weight

        # If it is not allowed to traverse forbidden areas with a cable,
        # transform edge instance accordingly
        if not cable_allowed:
            self.edge_inst[self.instance == np.inf] = np.inf

<<<<<<< HEAD
        if self.verbose:
            print("instance shape", self.instance.shape)
=======
        self.time_logs["add_all_edges"] = round(time.time() - tic, 3)
>>>>>>> f3549fb8

    def _precompute_angles(self, max_angle_lg, angle_cost_function):
        """
        Helper function to precompute the angle costs for all tuples of edges
        Arguments:
            max_angle_lg: maximum feasible angle
            angle_cost_function: funct to compute cost dependent on the angle
                        currently implemented: linear and one discrete option
        """
        self.angle_cost_function = angle_cost_function
        tic = time.time()

        # normalize (otherwise need to normalize in quadratic loop)
        shift_arrs = [np.asarray(s) for s in self.shifts]
        norm_shifts = [s / np.linalg.norm(s) for s in shift_arrs]
        # compute raw angle values
        angles_raw = np.array(
            [
                [ut.angle(s2, s1, normalize=False) for s1 in norm_shifts]
                for s2 in norm_shifts
            ]
        )
        # compute feasible maximum value
        max_angle = np.max(angles_raw[angles_raw <= max_angle_lg])
        self.angle_norm_factor = max_angle

        # compute angle costs (and normalize)
        slen = len(self.shifts)
        angles_all = np.array(
            [
                [
                    ut.compute_angle_cost(
                        angles_raw[i, j],
                        self.angle_norm_factor,
                        mode=self.angle_cost_function
                    ) for i in range(slen)
                ] for j in range(slen)
            ]
        )
        # greater than 1 (normalized) means infeasible angle
        angles_all[angles_all > 1] = np.inf

        self.time_logs["compute_angles"] = round(time.time() - tic, 3)
        return angles_all

    # --------------------------------------------------------------------
    # SHORTEST PATH COMPUTATION

    def build_source_sp_tree(self, edge_weight=0.2, **kwargs):
        self.edge_weight = edge_weight
        shift_norms = np.array([np.linalg.norm(s) for s in self.shifts])
        if np.any(shift_norms == 1):
            logger.warning("raster approach - edge weight set to zero")
            self.edge_weight = 0

        shift_norms = [np.linalg.norm(s) for s in self.shifts]
        tic = time.time()
        # precompute edge costs
        self.edge_cost = np.zeros(self.preds.shape) + np.inf
        self.edge_cost = edge_costs(
            self.stack_array, self.pos2node, np.array(self.shifts),
            self.edge_cost, self.instance, self.edge_inst, self.shift_lines,
            self.shift_costs, self.edge_weight
        )
        logger.debug(f"Computed edge costs in {time.time() - tic}")
        tic = time.time()
        # prepare for discrete if it is a discrete angle cost function:
        self.algorithm, self.args = get_update_algorithm(
            self.angle_cost_function, self.angle_cost_array, self.shifts
        )

        # RUN - either directed acyclic or BF algorithm
        if self.is_dag:
            self.dists, self.preds = sp_dag(
                self.stack_array, self.pos2node, np.array(self.shifts),
                self.angle_cost_array, self.dists, self.preds, self.edge_cost,
                self.algorithm, self.args
            )
        else:
            raise NotImplementedError(
                "Angle shortest path not implemented for cyclic graph.\
                    Please set max_angle <= np.pi / 2 in config"
            )

        self.time_logs["shortest_path"] = round(time.time() - tic, 3)
        logger.debug(f"time single SP: {round(time.time() - tic, 3)}")

    # ----------------------------------------------------------------------
    # REVERSED TREE FOR KSP

    def build_dest_sp_tree(self, source, target):
        """
        Compute costs from dest to all edges
        """
        tic = time.time()

        # initialize dists array
        self.dists_ba = np.zeros(self.dists.shape) + np.inf
        # this time need to set all incoming edges of dest to zero
        # d0, d1 = self.dest_inds
        # for s, (i, j) in enumerate(self.shifts):
        #     pos_index = self.pos2node[d0 + i, d1 + j]
        #     self.dists_ba[pos_index, s] = 0

        # compute distances: new method because out edges instead of in
        self.dists_ba, self.preds_ba = sp_dag_reversed(
            self.stack_array, self.pos2node,
            np.array(self.shifts) * (-1), self.angle_cost_array, self.dists_ba,
            self.edge_cost, self.algorithm, self.args
        )
        self.time_logs["shortest_path_tree"] = round(time.time() - tic, 3)
        logger.debug(f"done shortest_path_tree:{round(time.time() - tic, 3)}")
        # from lion.utils.plotting import angle_graph_display_dists
        # self.angle_graph_display_dists(self.dists_ba)
        # distance in ba: take IN edges to source, by computing in neighbors
        # take their first dim value (out edge to source) + source val
        (s0, s1) = self.start_inds
        neigh_inds = [self.pos2node[s0 + i, s1 + j] for (i, j) in self.shifts]
        start_dests = [
            self.dists_ba[neigh_inds[s], s] if neigh_inds[s] >= 0 else np.inf
            for s, (i, j) in enumerate(self.shifts)
        ]
        d_ba_arg = np.argmin(start_dests)
        d_ba = np.min(start_dests)

        d_ab = np.min(self.dists[self.pos2node[tuple(self.dest_inds)], :])
        assert np.isclose(
            d_ba, d_ab
        ), "start to dest != dest to start " + str(d_ab) + " " + str(d_ba)

        # compute best path
        self.best_path = np.array(
            ut_ksp.get_sp_dest_shift(
                self.dists_ba,
                self.preds_ba,
                self.pos2node,
                self.dest_inds,
                self.start_inds,
                np.array(self.shifts) * (-1),
                d_ba_arg,
                dest_edge=True
            )
        )
        # assert np.all(self.best_path == np.array(self.sp)), "paths differ"

    def _combined_paths(self, start, dest, best_shift, best_edge):
        """
        Compute path through one specific edge (with bi-directed predecessors)

        Arguments:
            start: overall source vertex
            dest: overall target vertex
            best_shift: the neighbor index of the edge
            best_edge: the vertex of the edge
        """
        # compute path from start to middle point - incoming edge
        best_edge = np.array(best_edge)
        path_ac = ut_ksp.get_sp_start_shift(
            self.dists, self.preds, self.pos2node, start, best_edge,
            np.array(self.shifts), best_shift
        )
        # compute path from middle point to dest - outgoing edge
        path_cb = ut_ksp.get_sp_dest_shift(
            self.dists_ba, self.preds_ba, self.pos2node, dest, best_edge,
            np.array(self.shifts) * (-1), best_shift
        )
        # concatenate
        together = np.concatenate(
            (np.flip(np.array(path_ac), axis=0), np.array(path_cb)[1:]),
            axis=0
        )
        return together

    # ---------------------------------------------------------------------
    # Functions to output path (backtrack) and corresponding costs

    def transform_path(self, path):
        # raw_resist = np.array([[self.instance[p[0], p[1]]] for p in path])

        # compute angle costs
        ang_costs = ut_cost.compute_angle_costs(
            path, self.angle_norm_factor, mode=self.angle_cost_function
        )

        # compute the geometric path costs
        path_costs = ut_cost.compute_geometric_costs(
            path, self.instance, self.edge_weight
        )
        # combine costs
        cost_sum = np.sum(path_costs) + self.angle_weight * np.sum(ang_costs)
        return np.asarray(path).tolist(), np.array(path_costs), cost_sum

    def get_shortest_path(self, start_inds, dest_inds, ret_only_path=False):
        dest_ind_stack = self.pos2node[tuple(dest_inds)]
        if not np.any(self.dists[dest_ind_stack, :] < np.inf):
            logger.warning("WARNING: Empty path!")
            return [], [], 0
        tic = time.time()
        curr_point = dest_inds
        path = [dest_inds]
        # first minimum: angles don't matter, just min of in-edges
        min_shift = np.argmin(self.dists[dest_ind_stack, :])
        # track back until start inds
        while np.any(curr_point - start_inds):
            new_point = curr_point - self.shifts[int(min_shift)]
            # get new shift from argmins
            curr_ind_stack = self.pos2node[tuple(curr_point)]
            min_shift = self.preds[curr_ind_stack, int(min_shift)]
            if min_shift == -1:
                print(path)
                raise RuntimeError("Problem! predecessor -1!")
            path.append(new_point)
            curr_point = new_point

        path = np.flip(np.asarray(path), axis=0)
        if ret_only_path:
            return path
        self.sp = path
        self.time_logs["path"] = round(time.time() - tic, 3)
        return path.tolist()

    # ----------------------------------------------------------------------
    # Other auxiliary functions
    def save_graph(self, out_path):
        with open(out_path + ".dat", "wb") as outfile:
            pickle.dump((self.dists, self.preds), outfile)

    def _helper_list(self):
        tmp_list = List()
        tmp_list_inner = List()
        tmp_list_inner.append(0)
        tmp_list_inner.append(0)
        tmp_list.append(tmp_list_inner)
        return tmp_list

    def add_start_and_dest(self, source, dest):
        # here simply return the indices for start and destination
        return source, dest

    # -----------------------------------------------------------------------
    # INTERFACE

    def _check_start_dest(self, **kwargs):
        # assert that start and dest are provided and in project bounds
        try:
            self.start_inds = kwargs["start_inds"]
            self.dest_inds = kwargs["dest_inds"]
        except KeyError:
            raise RuntimeError(
                "Must specify start_inds and dest_inds in cfg dict!"
            )
        assert len(self.start_inds) == 2, "start inds must be of length 2"
        assert len(self.dest_inds) == 2, "dest inds must be of length 2"
        assert all(
            [
                isinstance(self.start_inds[i], int)
                or float(self.start_inds[i]).is_integer() for i in range(2)
            ]
        ), "start inds must be integer!"
        assert all(
            [
                isinstance(self.dest_inds[i], int)
                or float(self.dest_inds[i]).is_integer() for i in range(2)
            ]
        ), "dest inds must be integer!"
        assert self.instance[tuple(
            self.start_inds
        )] < np.inf, "Problem: Start coordinates are not in project region"
        assert self.instance[tuple(
            self.dest_inds
        )] < np.inf, "Problem: Target coordinates are not in project region"
        self.start_inds = np.asarray(self.start_inds).astype(int)
        self.dest_inds = np.asarray(self.dest_inds).astype(int)

        instance_shape = np.asarray(self.instance.shape)
        assert np.all(np.asarray(self.start_inds) < instance_shape) and np.all(
            np.asarray(self.dest_inds) < instance_shape
        ), "start or dest not in project region!"

    def single_sp(self, **kwargs):
        """
        Function for full processing to yield shortest path
        Necessary parameters:
            start_inds: list of two cell coordinates
            dest_inds: list of two cell coordinates
        Optional parameters:
            pylon_dist_min: min cell distance of neighboring pylons (default 3)
            pylon_dist_max: min cell distance of neighboring pylons (default 5)
            angle_weight: Importance of angle costs compared to resistances
                (=0 means only resistance is optimized, =1 means only angles
                are minimized, i.e. output will be straightest line possible)
            edge_weight: importance of cable costs vs pylon costs (default 0)
            max_angle: maximum deviation in angle from the straight connection
                       from start to end (default: pi/2)
            max_angle_lg: maximum angle at a pylon (default: pi/2)
        """
        # assert that start and dest exist in kwargs and are in project region
        self._check_start_dest(**kwargs)

        # initialize donut ring and edge costs
        self.set_shift(self.start_inds, self.dest_inds, **kwargs)
        logger.debug("1) Initialize shifts and instance (corridor)")
        self.set_edge_costs(**kwargs)
        # add vertices
        self.add_nodes()
        logger.debug("2) Initialize distances to inf and predecessors")
        # MAIN ALGORITHM
<<<<<<< HEAD
        self.build_source_sp_tree(**kwargs)
        if self.verbose:
            print("3) Compute source shortest path tree")
            print("number of vertices and edges:", self.n_nodes, self.n_edges)
=======
        self.add_edges(**kwargs)
        logger.debug("3) Compute source shortest path tree")
        logger.debug(
            f"number of vertices: {self.n_nodes} and edges: {self.n_edges}"
        )
>>>>>>> f3549fb8

        # get actual best path
        path = self.get_shortest_path(self.start_inds, self.dest_inds)
        logger.debug("4) shortest path computed")
        return path

    def sp_trees(self, **kwargs):
        """
        Compute shortest path trees from both directions (Eppstein distances)
        necessary for finding multiple paths
        """
        # Build shortest path tree rooted in source
        path = self.single_sp(**kwargs)
        # Build shortest path tree rooted in target
<<<<<<< HEAD
        self.build_dest_sp_tree(self.start_inds, self.dest_inds)
        return path, path_costs, cost_sum
=======
        self.get_shortest_path_tree(self.start_inds, self.dest_inds)
        return path
>>>>>>> f3549fb8
<|MERGE_RESOLUTION|>--- conflicted
+++ resolved
@@ -150,18 +150,9 @@
         assert 0 <= angle_weight <= 1, "angle weight must be between 0 and 1"
 
         # set weights and add angle weight
-<<<<<<< HEAD
         self.resistance_weight = (1 - angle_weight)
         # set angle weight
         self.angle_weight = angle_weight
-=======
-        self.cost_weights = np.array(
-            [angle_weight] +
-            list(np.asarray(class_weights) * (1 - angle_weight))
-        )
-        self.cost_weights = self.cost_weights / np.sum(self.cost_weights)
-        logger.debug(f"weights: {self.cost_weights}")
->>>>>>> f3549fb8
 
         # in precomute angles, it is multiplied with angle weights
         self.angle_cost_array = self._precompute_angles(
@@ -181,13 +172,6 @@
         # transform edge instance accordingly
         if not cable_allowed:
             self.edge_inst[self.instance == np.inf] = np.inf
-
-<<<<<<< HEAD
-        if self.verbose:
-            print("instance shape", self.instance.shape)
-=======
-        self.time_logs["add_all_edges"] = round(time.time() - tic, 3)
->>>>>>> f3549fb8
 
     def _precompute_angles(self, max_angle_lg, angle_cost_function):
         """
@@ -495,18 +479,11 @@
         self.add_nodes()
         logger.debug("2) Initialize distances to inf and predecessors")
         # MAIN ALGORITHM
-<<<<<<< HEAD
         self.build_source_sp_tree(**kwargs)
-        if self.verbose:
-            print("3) Compute source shortest path tree")
-            print("number of vertices and edges:", self.n_nodes, self.n_edges)
-=======
-        self.add_edges(**kwargs)
         logger.debug("3) Compute source shortest path tree")
         logger.debug(
             f"number of vertices: {self.n_nodes} and edges: {self.n_edges}"
         )
->>>>>>> f3549fb8
 
         # get actual best path
         path = self.get_shortest_path(self.start_inds, self.dest_inds)
@@ -521,10 +498,5 @@
         # Build shortest path tree rooted in source
         path = self.single_sp(**kwargs)
         # Build shortest path tree rooted in target
-<<<<<<< HEAD
         self.build_dest_sp_tree(self.start_inds, self.dest_inds)
-        return path, path_costs, cost_sum
-=======
-        self.get_shortest_path_tree(self.start_inds, self.dest_inds)
-        return path
->>>>>>> f3549fb8
+        return path