"""
Methods to compute the shortest path or multiple shortest paths
given an instance and a configuration file

Main parameters:

instance: 2D numpy array of resistances values (float or int)
          If cells are forbidden, set them to NaN or a value x and specify x
          as cfg["forbidden_val"] = x.

cfg - configuration: Dict with the following neceassay and optional parameters
    + start_inds: list of two cell coordinates
    + dest_inds: list of two cell coordinates

    - forbidden_val: value indicating that a cell is forbidden / outside of
            the project region (can be int, np.nan, np.inf ... )
    - pylon_dist_min: minimum cell distance of neighboring pylons (default 3)
    - pylon_dist_max: minimum cell distance of neighboring pylons (default 5)
    - angle_weight: how important is the angle (default 0)
    - edge_weight: importantance of cable costs compared to pylons (default 0)
    - max_angle: maximum deviation in angle from the straight connection from
            start to end (default: pi/2)
    - max_angle_lg: maximum angle at a pylon (default: pi)
    - angle_cost_function: 'linear' and 'discrete' are implemented
    - memory_limit: default is 1 trillion, if the number of edges is higher,
            an iterative pipeline procedure is used
    - pipeline: List of decreasing positive integers, ending with 1
            The pipeline in an iterative approach defines the downsampling
            factors for each step. By default, it is set automatically based on
            the memory limit. It can however be set manually as well, e.g.
            [3,1] means downsample by factor of 3, compute optimal
            path, reduce region of interest to a corridor around
            optimal path (corridor width is computed automatically based on the
            memory_limit) then downsample by factor of 1 (aka full resolution).
            There is no support for setting the corridor width manually because
            it does not make sense to make it smaller than it could be
    - cable_allowed: If True, then forbidden areas can still be traversed with
            a cable (only placing a pylon is forbidden)
            If False, then forbidden areas can not be traversed either
    - diversity_threshold:
        FOR KSP.ksp:
            Minimum diversity of next path from previous paths in cell
            distance. E.g. if thresh = 200, each path will be at least 200
            cells away at one point from each other path.
            If None, it is set by default to 1/20 of the instance size

        FOR KSP.min_set_intersection:
            maximum intersection of the new path with all previous points
            Must be between 0 and 1. E.g. if 0.2, then at most 20% of cells
            are shared between one path and the other paths
"""

import numpy as np
from lion.angle_graph import AngleGraph
from lion.ksp import KSP
<<<<<<< HEAD
import lion.utils.costs as ut_cost
=======
import lion.utils.general as ut_general
>>>>>>> 56893640
import time
import logging
import sys

logger = logging.getLogger(__name__)

__all__ = [
    "optimal_route", "optimal_pylon_spotting", "ksp_routes", "ksp_pylons"
]


def _initialize_graph(instance, cfg):
    """
    Auxiliary method to preprocess the instance and initialize the graph
    @params:
        instance: 2D numpy array of resistances values (float or int)
                  If cells are forbidden, set them to NaN or a value x and
                  specify x in cfg["forbidden_val"].
        cfg: configuration as specified on top of this file
    @returns:
        graph: AngleGraph object initialized with instance
        cfg: updated configuration file
    """
    forbidden_val = cfg.get("forbidden_val", np.nan)
    logger.info(f"forbidden val: {forbidden_val}")

    # make forbidden region array
    project_region = np.ones(instance.shape)
    project_region[np.isnan(instance)] = 0
    project_region[instance == forbidden_val] = 0

    # normalize instance -- necessary to have comparable angle weight
    normal_vals = instance[
        np.logical_and(instance != forbidden_val, ~np.isnan(instance))]
    assert np.all(
        normal_vals < np.inf
    ), "check forbidden_val parameter in cfg, it is\
         not inf but there are inf values in array"

    # fill values in instance
    instance[project_region == 0] = np.max(normal_vals)
    instance = (instance - np.min(normal_vals)
                ) / (np.max(normal_vals) - np.min(normal_vals))

    # init graph
    graph = AngleGraph(instance, project_region)

    return graph, cfg


def optimal_route(instance, cfg):
    """
    Compute the (angle-) optimal path through a grid
    @params:
        instance: 2D np array of resistances (see details top of file)
        cfg: config dict, must contain start and dest (see details top of file)
        see top of file for more details
    @returns:
        a single optimal path (list of X Y coordinates)
        or empty list if no path exists
    """
    # initialize graph
    graph, cfg = _initialize_graph(instance, cfg)

    # set the ring to the 8-neighborhood
    cfg["pylon_dist_min"] = 0.9
    cfg["pylon_dist_max"] = 1.5

    # compute path
    tic_raster = time.time()
    path, _, _ = graph.single_sp(**cfg)

    logger.info(f"Overall timefor optimal route: {time.time() - tic_raster}")
    logger.info(f"time logs: {graph.time_logs}")

    return path


def optimal_pylon_spotting(
    instance, cfg, corridor=None, k=1, algorithm=KSP.ksp
):
    """
    Compute the (angle-) optimal pylon spotting
    @params:
        instance: 2D np array of resistances (see details top of file)
        cfg: config dict, must contain start and dest (see details top of file)
        corridor: relevant region --> either
            - a path, e.g. output of optimal_route, or
            - a 2D array with 0: do not consider, 1: consider
    @returns:
        a single optimal path of pylons (list of X Y coordinates)
        or empty list if no path exists
    """
    # initialize graph
    graph, cfg = _initialize_graph(instance, cfg)
    # initial project region
    original_inst = graph.edge_inst.copy()
    original_corr = (graph.instance < np.inf).astype(int)
    # initialize corridor
    if corridor is None:
        corridor = np.ones(original_corr.shape)

    # estimate how many edges the graph will have:
    graph.set_shift(cfg["start_inds"], cfg["dest_inds"], **cfg)
    orig_shifts = len(graph.shift_tuples)
    instance_vertices = np.sum(original_corr * corridor > 0)

    mem_limit = cfg.get("memory_limit", 5e7)
    # define pipeline
    pipeline = cfg.get(
        "pipeline",
        ut_general.get_pipeline(instance_vertices, orig_shifts, mem_limit)
    )
    assert all(
        pipeline[i] > pipeline[i + 1] for i in range(len(pipeline) - 1)
    ), "pipeline must consist of decreasing downsampling factors"
    assert pipeline[
        -1] == 1, "last factor in pipeline must be 1 (= no downsampling)"

    # execute pipeline
    if VERBOSE:
        print("chosen pipeline:", pipeline)

    # execute iterative shortest path computation
    for pipe_step, factor in enumerate(pipeline):
        assert isinstance(factor, int) or float(factor).is_integer(
        ), "downsampling factors in pipeline must be integers"
        # rescale and set parameters accordingly
        corridor = (corridor * original_corr > 0).astype(int)
        current_instance, current_corridor, current_cfg = ut_general.rescale(
            original_inst, corridor, cfg, factor
        )
        # run shortest path computation
        graph = AngleGraph(current_instance, current_corridor, verbose=VERBOSE)
        if k > 1:
            paths = _run_ksp(graph, current_cfg, k, algorithm=algorithm)
            paths = [np.array(path) * factor for path in paths]
        else:
            path, _, _ = graph.single_sp(**current_cfg)
            paths = [np.asarray(path) * factor]

        # compute next corridor
        if pipe_step < len(pipeline) - 1:
            corridor = ut_general.pipeline_corridor(
                paths, instance.shape, orig_shifts, mem_limit,
                pipeline[pipe_step + 1]
            )
    if k == 1:
        return path
    else:
        return paths


# ----------------------------------- KSP  ---------------------------------
def _run_ksp(graph, cfg, k, algorithm=KSP.ksp):
    """
    Build the shortest path trees and compute k diverse shortest paths
    Arguments:
        graph: AngleGraph object that was initialized with the instance
               (as passed from ksp_routes or ksp_pylons)
        cfg: See beginning of file for possible parameters
        k: Number of diverse alternatives to compute. Attention: Might output
            less than k paths if no further sufficiently diverse path is found
        algorithm: currently implemented in lion/ksp.py :
                KSP.ksp: Interatively find next shortest path that is at
                         least <thresh> cells from the previously found paths
                KSP.min_set_intersection: Iteratively find next shortest path
                         that shares at most <thresh> cells with the previous
    """

    def set_thresh_automatically():
        # helper method to set the diversity threshold dependent on inst size
        if algorithm == KSP.min_set_intersection:
            thresh = 0.3
        else:
<<<<<<< HEAD
            # set appropriate threshold automatically
            inst_size = min(
                [
                    graph.hard_constraints.shape[0],
                    graph.hard_constraints.shape[1]
                ]
            )
            thresh = int(inst_size / 20)
        logger.info(f"set diversity treshold automatically to: {thresh}")
=======
            inst_size = min([graph.instance.shape[0], graph.instance.shape[1]])
            thresh = int(inst_size / 10)
        if VERBOSE:
            print("set diversity treshold automatically to", thresh)
        return thresh

    thresh = cfg.get("diversity_threshold", set_thresh_automatically())
>>>>>>> 56893640

    # construct sp trees
    tic = time.time()
    _ = graph.sp_trees(**cfg)
    # compute k shortest paths
    ksp_processor = KSP(graph)
    ksp_out = algorithm(ksp_processor, k, thresh=thresh)
    # extract path itself
    ksp_paths = [k[0] for k in ksp_out]
    logger.info(f"Time for run ksp: {time.time() - tic}")
    return ksp_paths


def ksp_routes(instance, cfg, k, algorithm=KSP.ksp):
    """
    Compute the (angle-) optimal k diverse shortest paths through a grid
    @params:
        instance: 2D np array of resistances (see details top of file)
        cfg: config dict, must contain start and dest (see details top of file)
        k: number of paths to compute
        algorithm: see doc of run_ksp
    @returns:
        A list of paths (each path is again a list of X Y coordinates)
    """
    # initialize graph
    graph, cfg = _initialize_graph(instance, cfg)

    # set the ring to the 8-neighborhood
    cfg["pylon_dist_min"] = 1
    cfg["pylon_dist_max"] = 1.5

    # run algorithm
    return _run_ksp(graph, cfg, k, algorithm=algorithm)


def ksp_pylons(instance, cfg, k, algorithm=KSP.ksp):
    """
    Compute the (angle-) optimal k diverse shortest path of PYLONS
    @params:
        instance: 2D np array of resistances (see details top of file)
        cfg: config dict, must contain start and dest (see details top of file)
        k: number of paths to compute
        algorithm: see doc of run_ksp
    @returns:
        A list of paths (each path is again a list of X Y coordinates)
    """
    # initialize graph
<<<<<<< HEAD
    graph, cfg = _initialize_graph(instance, cfg)

    # run algorithm
    return _run_ksp(graph, cfg, k, thresh=thresh, algorithm=algorithm)


def _compute_costs(instance, path, edge_weight=0):
    # compute angle costs
    angles = ut_cost.compute_raw_angles(path)[:-1]
    # compute the cable costs (bresenham line between pylons)
    edge_costs = np.zeros(len(path))
    if edge_weight != 0:
        edge_costs = ut_cost.compute_edge_costs(path, instance)

    # compute the geometric path costs TODO: after merge, add next 2 lines
    # path_costs = ut_cost.compute_geometric_costs(
    #     path, instance, edge_costs * edge_weight
    # )
    path = np.asarray(path)
    geometric_costs = []
    for p in range(len(path) - 1):
        # compute distance inbetween
        shift_costs = np.linalg.norm(path[p] - path[p + 1])
        # compute geometric edge costs
        geometric_costs.append(
            shift_costs *
            (0.5 * (instance[tuple(path[p])] + instance[tuple(path[p + 1])]))
        )

    return angles, geometric_costs
=======
    return optimal_pylon_spotting(instance, cfg, k=k, algorithm=algorithm)
>>>>>>> 56893640
<|MERGE_RESOLUTION|>--- conflicted
+++ resolved
@@ -53,11 +53,8 @@
 import numpy as np
 from lion.angle_graph import AngleGraph
 from lion.ksp import KSP
-<<<<<<< HEAD
 import lion.utils.costs as ut_cost
-=======
 import lion.utils.general as ut_general
->>>>>>> 56893640
 import time
 import logging
 import sys
@@ -233,25 +230,12 @@
         if algorithm == KSP.min_set_intersection:
             thresh = 0.3
         else:
-<<<<<<< HEAD
-            # set appropriate threshold automatically
-            inst_size = min(
-                [
-                    graph.hard_constraints.shape[0],
-                    graph.hard_constraints.shape[1]
-                ]
-            )
-            thresh = int(inst_size / 20)
-        logger.info(f"set diversity treshold automatically to: {thresh}")
-=======
             inst_size = min([graph.instance.shape[0], graph.instance.shape[1]])
             thresh = int(inst_size / 10)
-        if VERBOSE:
-            print("set diversity treshold automatically to", thresh)
+        logger.info(f"set diversity treshold automatically to: {thresh}")
         return thresh
 
     thresh = cfg.get("diversity_threshold", set_thresh_automatically())
->>>>>>> 56893640
 
     # construct sp trees
     tic = time.time()
@@ -298,12 +282,7 @@
     @returns:
         A list of paths (each path is again a list of X Y coordinates)
     """
-    # initialize graph
-<<<<<<< HEAD
-    graph, cfg = _initialize_graph(instance, cfg)
-
-    # run algorithm
-    return _run_ksp(graph, cfg, k, thresh=thresh, algorithm=algorithm)
+    return optimal_pylon_spotting(instance, cfg, k=k, algorithm=algorithm)
 
 
 def _compute_costs(instance, path, edge_weight=0):
@@ -329,7 +308,4 @@
             (0.5 * (instance[tuple(path[p])] + instance[tuple(path[p + 1])]))
         )
 
-    return angles, geometric_costs
-=======
-    return optimal_pylon_spotting(instance, cfg, k=k, algorithm=algorithm)
->>>>>>> 56893640
+    return angles, geometric_costs